{
    "arch": "amd64",
    "distro": "gentoo",

    "desc": "XPS 13 9310: i3, LVM, crypto",

    "disks" : [
        {   
            "name": "/dev/nvme0n1",
            "label": "gpt",
            "partitions": [
                {
                    "type": "primary",
                    "name": "boot",
                    "start": "0%",
                    "end": "1GB",
                    "fs": "fat32",
                    "flags": "boot",
                    "opts": "noauto noatime",
                    "mount": "/boot"
                },
                {
                    "type": "primary",
                    "start": "1GB",
                    "label": "crypt", 
                    "crypt": {
                        "mapping": "main"
                    },
                    "end": "100%",
                    "opts": ""
                }
            ]            
        }
    ],
    "lvms" : [
        {
            "physvol": "/dev/mapper/main",
            "volgroups": [
                {
                    "name": "vg1",
                    "volumes": [
                        {
                            "name": "swap",
                            "label": "/swap",
                            "size": "32G",
                            "fs": "swap",
                            "opts": "sw"
                        },
                        {
                            "name": "root",
                            "label": "/",
                            "size": "100%FREE",
                            "fs": "ext4",
                            "mount": "/",
                            "opts": "noatime"
                        }
                    ]
                }
            ]
        }
    ],
    "stage" : "amd64/autobuilds/current-stage3-amd64/stage3-amd64",

    "portage": {
        "vars": [
            ["CHOST", "x86_64-pc-linux-gnu"],
            ["CFLAGS", "-march=native -O2 -pipe"],
            ["CXXFLAGS", "${CFLAGS}"],
            ["GRUB_PLATFORMS", "efi-64"],
            ["USE", "alsa pulseaudio touchpad bluetooth -modules python zsh-completion -perl -java readline -systemd i965 vulkan X"],
            ["VIDEO_CARDS", "intel i965 iris"],
            ["ACCEPT_KEYWORDS", "amd64"],
            ["INPUT_DEVICES", "evdev synaptics"],
            ["QEMU_SOFTMMU_TARGETS", "arm x86_64"],
            ["QEMU_USER_TARGETS", "x86_64"]
        ],
        "packmask": [
            ["nano", "app-editors/nano"]
        ],
        "packaccept": [
            ["qemu", "app-emulation/qemu", "~amd64"],
            ["gentoo-sources", "sys-kernel/gentoo-sources", "~amd64"],
            ["seabios", "sys-firmware/seabios", "~amd64"],
            ["ipxe", "sys-firmware/ipxe", "~amd64"],
            ["sgabios", "sys-firmware/sgabios", "~amd64"],
            ["vscode", "app-editors/vscode", "~amd64"],
            ["virt-manager", "app-emulation/virt-manager", "~amd64"]
        ],
        "packuse": [
            ["libdrm", "x11-libs/libdrm", "libkms"],
            ["polybar", "x11-misc/polybar", "i3wm network ipc"],
            ["spice", "net-misc/spice-gtk", "usbredir"],
            ["qemu", "app-emulation/qemu", "spice usbredir pulseaudio"],
            ["vim", "app-editors/vim", "PYTHON_TARGETS: python3_9 PYTHON_SINGLE_TARGET: python3_9"],
            ["chromium", "net-libs/nodejs", "icu"],
            ["libseccomp", "sys-libs/libseccomp", "static-libs"],
            ["mesa", "media-libs/mesa", "xa"]
        ],
        "packlicense": [
            ["linux-firmware", "sys-kernel/linux-firmware", "@BINARY-REDISTRIBUTABLE"],
            ["vscode", "app-editors/vscode", "Microsoft-vscode"]
        ],
        "profile" : "default/linux/amd64/17.1/desktop",
        "mirrors" : {
            "country" : "USA",
            "rsync": "rsync://rsync.us.gentoo.org/gentoo-portage/"
        },
        "autounmask": "automerge"
    },

    "sysconfig": {
        "init" : "openrc",
        "timezone": "America/New_York",
        "keymap": "us",
        "clock": "local",
        "sudo": [
            "%wheel ALL=(ALL) ALL",
            "user ALL=(ALL) NOPASSWD: /sbin/halt, /sbin/reboot, /sbin/poweroff"
        ],
        "locales" : [
            "en_US.utf8", 
            "en_US.iso88591"
        ]
    },

    "users": [
        {
            "name": "user",
            "groups": "video users wheel kvm plugdev",
            "shell": "/bin/zsh"
        }
    ],

    "bootloader": {
        "name": "grub",
        "fwiface": "uefi",
        "conf": [
            ["GRUB_CMDLINE_LINUX", "dolvm intel_iommu=on"]
        ],
        "hibernation":
            {
                "swap_path": "/dev/mapper/vg1-swap"
            }
    },

    "kernel" : {
        "sources": "sys-kernel/gentoo-sources",
        "targets": "olddefconfig",
        "initramfs": "luks lvm no-ramdisk-modules",
        "modules": ""
    },

    "network": {
        "hostname": "cvbox",
        "manager": "networkmanager",
        "domain": ""
    },

    "packages": [
        "sys-kernel/linux-firmware",
        "x11-base/xorg-server",
        "sys-apps/mlocate",
        "sys-apps/usbutils",
        "net-misc/ntp",
        "app-admin/sysklogd",
        "net-misc/dhcp",
        "sys-fs/lvm2",
        "net-wireless/bluez",
        "sys-fs/cryptsetup",
        "media-sound/pavucontrol",
        "app-editors/vscode",

        "dev-vcs/git",
        "app-editors/vim",
        "app-shells/zsh",
        "sys-process/htop",

        "x11-wm/i3-gaps",
        "x11-misc/i3lock",
        "x11-misc/i3status",
        "x11-misc/polybar",
        "x11-misc/picom",
        "x11-misc/dunst",
        "x11-terms/alacritty",
        "media-gfx/feh",
        "app-misc/ranger",
        "x11-misc/rofi",
        "x11-apps/xrandr",
        "x11-misc/xss-lock",
<<<<<<< HEAD
        "media-libs/vulkan-loader"
=======
        "x11-drivers/xf86-video-intel",
	"media-gfx/imagemagick',
>>>>>>> 443c39f3

        "app-emulation/qemu",
        "app-emulation/virt-manager"
        ],

    "services": [
        "NetworkManager",
        "bluetooth",
        "ntp-client",
        "lvm",
        "libvirtd"
    ],

    "misc_config": [
        {
            "path": "/etc/lvm/lvm.conf",
            "sections": [
                {
                "name": "devices",
                "values": [
                        ["issue_discards", 0]
                    ]
                }
            ]
        }
    ]
}


<|MERGE_RESOLUTION|>--- conflicted
+++ resolved
@@ -187,12 +187,8 @@
         "x11-misc/rofi",
         "x11-apps/xrandr",
         "x11-misc/xss-lock",
-<<<<<<< HEAD
-        "media-libs/vulkan-loader"
-=======
-        "x11-drivers/xf86-video-intel",
-	"media-gfx/imagemagick',
->>>>>>> 443c39f3
+        "media-libs/vulkan-loader",
+        "media-gfx/imagemagick",
 
         "app-emulation/qemu",
         "app-emulation/virt-manager"
